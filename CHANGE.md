--- conflicted
+++ resolved
@@ -1,5 +1,3 @@
-<<<<<<< HEAD
-=======
 # 0.1.13
 ## feat: Add version in args options
 
@@ -13,7 +11,6 @@
 - Update README.md
 
 ---
->>>>>>> af1c6130
 # 0.1.11
 ## feat: replace absolute by relative path
 
